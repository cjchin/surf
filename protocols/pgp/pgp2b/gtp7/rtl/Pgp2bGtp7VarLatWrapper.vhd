--- conflicted
+++ resolved
@@ -55,17 +55,10 @@
       RXLPM_IPCM_CFG_G     : bit                     := '1';
       -- Configure PGP
       AXI_ERROR_RESP_G     : slv(1 downto 0)         := AXI_RESP_DECERR_C;
-<<<<<<< HEAD
-      PAYLOAD_CNT_TOP_G    : integer                 := 7;  -- Top bit for payload counter
-      VC_INTERLEAVE_G      : integer                 := 1;  -- Interleave Frames
-=======
       TX_POLARITY_G        : sl                      := '0';
       RX_POLARITY_G        : sl                      := '0';
       TX_ENABLE_G          : boolean                 := true;
       RX_ENABLE_G          : boolean                 := true;
-      PAYLOAD_CNT_TOP_G    : integer                 := 7;     -- Top bit for payload counter
-      VC_INTERLEAVE_G      : integer                 := 1;     -- Interleave Frames
->>>>>>> 4e7c452c
       NUM_VC_EN_G          : integer range 1 to 4    := 4);
    port (
       -- Manual Reset
