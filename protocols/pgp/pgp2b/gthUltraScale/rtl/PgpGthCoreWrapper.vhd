-------------------------------------------------------------------------------
-- File       : PgpGthCoreWrapper.vhd
-- Company    : SLAC National Accelerator Laboratory
-- Created    : 2013-06-29
<<<<<<< HEAD
-- Last update: 2017-08-09
=======
-- Last update: 2017-09-01
>>>>>>> fbe15733
-------------------------------------------------------------------------------
-- Description: 
-------------------------------------------------------------------------------
-- This file is part of 'Example Project Firmware'.
-- It is subject to the license terms in the LICENSE.txt file found in the 
-- top-level directory of this distribution and at: 
--    https://confluence.slac.stanford.edu/display/ppareg/LICENSE.html. 
-- No part of 'Example Project Firmware', including this file, 
-- may be copied, modified, propagated, or distributed except according to 
-- the terms contained in the LICENSE.txt file.
-------------------------------------------------------------------------------

library ieee;
use ieee.std_logic_1164.all;
use work.StdRtlPkg.all;

entity PgpGthCoreWrapper is

   generic (
      TPD_G : time := 1 ns);

   port (
      stableClk : in  sl;
      stableRst : in  sl;
      -- GTH FPGA IO
      gtRefClk  : in  sl;
      gtRxP     : in  sl;
      gtRxN     : in  sl;
      gtTxP     : out sl;
      gtTxN     : out sl;

      -- Rx ports
      rxReset        : in  sl;
      rxUsrClkActive : in  sl;
      rxResetDone    : out sl;
      rxUsrClk       : in  sl;
      rxData         : out slv(15 downto 0);
      rxDataK        : out slv(1 downto 0);
      rxDispErr      : out slv(1 downto 0);
      rxDecErr       : out slv(1 downto 0);
      rxPolarity     : in  sl;
      rxOutClk       : out sl;

      -- Tx Ports
      txReset        : in  sl;
      txUsrClk       : in  sl;
      txUsrClkActive : in  sl;
      txResetDone    : out sl;
      txData         : in  slv(15 downto 0);
      txDataK        : in  slv(1 downto 0);
      txPolarity     : in  sl;
      txOutClk       : out sl;

      loopback : in slv(2 downto 0));
end entity PgpGthCoreWrapper;

architecture mapping of PgpGthCoreWrapper is

   component PgpGthCore
      port (
         gtwiz_userclk_tx_active_in         : in  std_logic_vector(0 downto 0);
         gtwiz_userclk_rx_active_in         : in  std_logic_vector(0 downto 0);
         gtwiz_reset_clk_freerun_in         : in  std_logic_vector(0 downto 0);
         gtwiz_reset_all_in                 : in  std_logic_vector(0 downto 0);
         gtwiz_reset_tx_pll_and_datapath_in : in  std_logic_vector(0 downto 0);
         gtwiz_reset_tx_datapath_in         : in  std_logic_vector(0 downto 0);
         gtwiz_reset_rx_pll_and_datapath_in : in  std_logic_vector(0 downto 0);
         gtwiz_reset_rx_datapath_in         : in  std_logic_vector(0 downto 0);
         gtwiz_reset_rx_cdr_stable_out      : out std_logic_vector(0 downto 0);
         gtwiz_reset_tx_done_out            : out std_logic_vector(0 downto 0);
         gtwiz_reset_rx_done_out            : out std_logic_vector(0 downto 0);
         gtwiz_userdata_tx_in               : in  std_logic_vector(15 downto 0);
         gtwiz_userdata_rx_out              : out std_logic_vector(15 downto 0);
         drpclk_in                          : in  std_logic_vector(0 downto 0);
         gthrxn_in                          : in  std_logic_vector(0 downto 0);
         gthrxp_in                          : in  std_logic_vector(0 downto 0);
         gtrefclk0_in                       : in  std_logic_vector(0 downto 0);
         loopback_in                        : in  std_logic_vector(2 downto 0);
         rx8b10ben_in                       : in  std_logic_vector(0 downto 0);
         rxbufreset_in                      : in  std_logic_vector(0 downto 0);
         rxcommadeten_in                    : in  std_logic_vector(0 downto 0);
         rxmcommaalignen_in                 : in  std_logic_vector(0 downto 0);
         rxpcommaalignen_in                 : in  std_logic_vector(0 downto 0);
         rxpolarity_in                      : in  std_logic_vector(0 downto 0);
         rxusrclk_in                        : in  std_logic_vector(0 downto 0);
         rxusrclk2_in                       : in  std_logic_vector(0 downto 0);
         tx8b10ben_in                       : in  std_logic_vector(0 downto 0);
         txctrl0_in                         : in  std_logic_vector(15 downto 0);
         txctrl1_in                         : in  std_logic_vector(15 downto 0);
         txctrl2_in                         : in  std_logic_vector(7 downto 0);
         txpolarity_in                      : in  std_logic_vector(0 downto 0);
         txusrclk_in                        : in  std_logic_vector(0 downto 0);
         txusrclk2_in                       : in  std_logic_vector(0 downto 0);
         gthtxn_out                         : out std_logic_vector(0 downto 0);
         gthtxp_out                         : out std_logic_vector(0 downto 0);
         rxbufstatus_out                    : out std_logic_vector(2 downto 0);
         rxbyteisaligned_out                : out std_logic_vector(0 downto 0);
         rxbyterealign_out                  : out std_logic_vector(0 downto 0);
         rxclkcorcnt_out                    : out std_logic_vector(1 downto 0);
         rxcommadet_out                     : out std_logic_vector(0 downto 0);
         rxctrl0_out                        : out std_logic_vector(15 downto 0);
         rxctrl1_out                        : out std_logic_vector(15 downto 0);
         rxctrl2_out                        : out std_logic_vector(7 downto 0);
         rxctrl3_out                        : out std_logic_vector(7 downto 0);
         rxoutclk_out                       : out std_logic_vector(0 downto 0);
         rxpmaresetdone_out                 : out std_logic_vector(0 downto 0);
         txoutclk_out                       : out std_logic_vector(0 downto 0);
         txpmaresetdone_out                 : out std_logic_vector(0 downto 0)
         );
   end component;

   signal dummy1 : sl;
   signal dummy2 : sl;
   signal dummy3 : sl;
   signal dummy4 : sl;
   signal dummy5 : slv(13 downto 0);
   signal dummy6 : slv(13 downto 0);
   signal dummy7 : slV(7 downto 0);
   signal dummy8 : slv(5 downto 0);
   signal dummy9 : sl;
   signal dummy10 : sl;


begin

   -- Note: Has to be generated from aurora core in order to work properly
   U_PgpGthCore : PgpGthCore
      port map (
         gtwiz_userclk_tx_active_in(0)         => txUsrClkActive,
         gtwiz_userclk_rx_active_in(0)         => rxUsrClkActive,
         gtwiz_reset_clk_freerun_in (0)        => stableClk,
         gtwiz_reset_all_in(0)                 => stableRst,
         gtwiz_reset_tx_pll_and_datapath_in(0) => '0',
         gtwiz_reset_tx_datapath_in(0)         => txReset,
         gtwiz_reset_rx_pll_and_datapath_in(0) => '0',
         gtwiz_reset_rx_datapath_in(0)         => rxReset,
         gtwiz_reset_rx_cdr_stable_out(0)      => dummy1,
         gtwiz_reset_tx_done_out(0)            => txResetDone,
         gtwiz_reset_rx_done_out(0)            => rxResetDone,
         gtwiz_userdata_tx_in                  => txData,
         gtwiz_userdata_rx_out                 => rxData,
         drpclk_in(0)                          => stableClk,
         gthrxn_in(0)                          => gtRxN,
         gthrxp_in(0)                          => gtRxP,
         gtrefclk0_in(0)                       => gtRefClk,
         loopback_in                           => loopback,
         rxbufreset_in(0)                      => '0',
         rx8b10ben_in(0)                       => '1',
         rxcommadeten_in(0)                    => '1',
         rxmcommaalignen_in(0)                 => '1',
         rxpcommaalignen_in(0)                 => '1',
         rxpolarity_in(0)                      => rxPolarity,
         rxusrclk_in(0)                        => rxUsrClk,
         rxusrclk2_in(0)                       => rxUsrClk,
         tx8b10ben_in(0)                       => '1',
         txctrl0_in                            => X"0000",
         txctrl1_in                            => X"0000",
         txctrl2_in(1 downto 0)                => txDataK,
         txctrl2_in(7 downto 2)                => (others => '0'),
         txpolarity_in(0)                      => txPolarity,
         txusrclk_in(0)                        => txUsrClk,
         txusrclk2_in(0)                       => txUsrClk,
         gthtxn_out(0)                         => gtTxN,
         gthtxp_out(0)                         => gtTxP,
         rxbyteisaligned_out(0)                => dummy2,
         rxbyterealign_out(0)                  => dummy3,
         rxcommadet_out(0)                     => dummy4,
         rxctrl0_out(1 downto 0)               => rxDataK,
         rxctrl0_out(15 downto 2)              => dummy5,
         rxctrl1_out(1 downto 0)               => rxDispErr,
         rxctrl1_out(15 downto 2)              => dummy6,
         rxctrl2_out                           => dummy7,
         rxctrl3_out(1 downto 0)               => rxDecErr,
         rxctrl3_out(7 downto 2)               => dummy8,
         rxoutclk_out(0)                       => rxOutClk,
         rxpmaresetdone_out(0)                 => dummy9,
         txoutclk_out(0)                       => txOutClk,
         txpmaresetdone_out(0)                 => dummy10);
end architecture mapping;<|MERGE_RESOLUTION|>--- conflicted
+++ resolved
@@ -2,11 +2,7 @@
 -- File       : PgpGthCoreWrapper.vhd
 -- Company    : SLAC National Accelerator Laboratory
 -- Created    : 2013-06-29
-<<<<<<< HEAD
--- Last update: 2017-08-09
-=======
 -- Last update: 2017-09-01
->>>>>>> fbe15733
 -------------------------------------------------------------------------------
 -- Description: 
 -------------------------------------------------------------------------------
