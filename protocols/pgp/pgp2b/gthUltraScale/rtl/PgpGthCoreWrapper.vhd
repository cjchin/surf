--- conflicted
+++ resolved
@@ -129,19 +129,6 @@
          );
    end component;
 
-<<<<<<< HEAD
-   signal dummy1 : sl;
-   signal dummy2 : sl;
-   signal dummy3 : sl;
-   signal dummy4 : sl;
-   signal dummy5 : slv(13 downto 0);
-   signal dummy6 : slv(13 downto 0);
-   signal dummy7 : slV(7 downto 0);
-   signal dummy8 : slv(5 downto 0);
-   signal dummy9 : sl;
-   signal dummy10 : sl;
-
-=======
    signal drpAddr : slv(8 downto 0);
    signal drpDi   : slv(15 downto 0);
    signal drpDo   : slv(15 downto 0);
@@ -157,7 +144,6 @@
    signal dummy5_1  : sl;
 
    signal txctrl2 : slv(7 downto 0);
->>>>>>> 389c980e
 
 begin
 
@@ -172,11 +158,7 @@
          gtwiz_reset_tx_datapath_in(0)         => txReset,
          gtwiz_reset_rx_pll_and_datapath_in(0) => '0',
          gtwiz_reset_rx_datapath_in(0)         => rxReset,
-<<<<<<< HEAD
-         gtwiz_reset_rx_cdr_stable_out(0)      => dummy1,
-=======
          gtwiz_reset_rx_cdr_stable_out         => open,
->>>>>>> 389c980e
          gtwiz_reset_tx_done_out(0)            => txResetDone,
          gtwiz_reset_rx_done_out(0)            => rxResetDone,
          gtwiz_userdata_tx_in                  => txData,
@@ -209,22 +191,6 @@
          txusrclk2_in(0)                       => txUsrClk,
          gthtxn_out(0)                         => gtTxN,
          gthtxp_out(0)                         => gtTxP,
-<<<<<<< HEAD
-         rxbyteisaligned_out(0)                => dummy2,
-         rxbyterealign_out(0)                  => dummy3,
-         rxcommadet_out(0)                     => dummy4,
-         rxctrl0_out(1 downto 0)               => rxDataK,
-         rxctrl0_out(15 downto 2)              => dummy5,
-         rxctrl1_out(1 downto 0)               => rxDispErr,
-         rxctrl1_out(15 downto 2)              => dummy6,
-         rxctrl2_out                           => dummy7,
-         rxctrl3_out(1 downto 0)               => rxDecErr,
-         rxctrl3_out(7 downto 2)               => dummy8,
-         rxoutclk_out(0)                       => rxOutClk,
-         rxpmaresetdone_out(0)                 => dummy9,
-         txoutclk_out(0)                       => txOutClk,
-         txpmaresetdone_out(0)                 => dummy10);
-=======
          rxbyteisaligned_out                   => open,
          rxbyterealign_out                     => open,
          rxcommadet_out                        => open,
@@ -267,5 +233,5 @@
          drpAddr         => drpAddr,          -- [out]
          drpDi           => drpDi,            -- [out]
          drpDo           => drpDo);           -- [in]
->>>>>>> 389c980e
+     
 end architecture mapping;