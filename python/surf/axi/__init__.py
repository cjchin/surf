#!/usr/bin/env python
##############################################################################
## This file is part of 'SLAC Firmware Standard Library'.
## It is subject to the license terms in the LICENSE.txt file found in the 
## top-level directory of this distribution and at: 
##    https://confluence.slac.stanford.edu/display/ppareg/LICENSE.html. 
## No part of 'SLAC Firmware Standard Library', including this file, 
## may be copied, modified, propagated, or distributed except according to 
## the terms contained in the LICENSE.txt file.
##############################################################################
from surf.axi._AxiLiteEmpty           import *
from surf.axi._AxiMemTester           import *
from surf.axi._AxiStreamDmaRingWrite  import *
from surf.axi._AxiVersion             import *
<<<<<<< HEAD
from surf.axi._AxiStreamMonitoring    import *
=======
from surf.axi._AxiVersionLegacy       import *
>>>>>>> 389c980e
<|MERGE_RESOLUTION|>--- conflicted
+++ resolved
@@ -12,8 +12,4 @@
 from surf.axi._AxiMemTester           import *
 from surf.axi._AxiStreamDmaRingWrite  import *
 from surf.axi._AxiVersion             import *
-<<<<<<< HEAD
-from surf.axi._AxiStreamMonitoring    import *
-=======
 from surf.axi._AxiVersionLegacy       import *
->>>>>>> 389c980e
